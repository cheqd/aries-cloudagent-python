"""DID Web Registry."""

import logging
import re
from typing import Optional, Pattern, Sequence

from ....config.injection_context import InjectionContext
from ....core.profile import Profile
from ...base import BaseAnonCredsRegistrar, BaseAnonCredsResolver
from ...models.credential_definition import CredDef, CredDefResult, GetCredDefResult
from ...models.revocation import (
    GetRevListResult,
    GetRevRegDefResult,
    RevList,
    RevListResult,
    RevRegDef,
    RevRegDefResult,
)
from ...models.schema import AnonCredsSchema, GetSchemaResult, SchemaResult
<<<<<<< HEAD
from ...models.schema_info import AnoncredsSchemaInfo
=======
from ...models.schema_info import AnonCredsSchemaInfo

LOGGER = logging.getLogger(__name__)
>>>>>>> d3cf479c


class DIDWebRegistry(BaseAnonCredsResolver, BaseAnonCredsRegistrar):
    """DIDWebRegistry."""

    def __init__(self):
        """Initialize an instance.

        Args:
            None

        """
        self._supported_identifiers_regex = re.compile(
            r"^did:web:[a-z0-9]+(?:\.[a-z0-9]+)*(?::\d+)?(?:\/[^#\s]*)?(?:#.*)?\s*$"
        )

    @property
    def supported_identifiers_regex(self) -> Pattern:
        """Supported Identifiers Regular Expression."""
        return self._supported_identifiers_regex
        # TODO: fix regex (too general)

    async def setup(self, context: InjectionContext) -> None:
        """Setup."""
        LOGGER.info("Successfully registered DIDWebRegistry")

    async def get_schema(self, profile: Profile, schema_id: str) -> GetSchemaResult:
        """Get a schema from the registry."""
        raise NotImplementedError()

    async def register_schema(
        self,
        profile: Profile,
        schema: AnonCredsSchema,
        options: Optional[dict] = None,
    ) -> SchemaResult:
        """Register a schema on the registry."""
        raise NotImplementedError()

    async def get_credential_definition(
        self, profile: Profile, credential_definition_id: str
    ) -> GetCredDefResult:
        """Get a credential definition from the registry."""
        raise NotImplementedError()

    async def register_credential_definition(
        self,
        profile: Profile,
        schema: GetSchemaResult,
        credential_definition: CredDef,
        options: Optional[dict] = None,
    ) -> CredDefResult:
        """Register a credential definition on the registry."""
        raise NotImplementedError()

    async def get_revocation_registry_definition(
        self, profile: Profile, revocation_registry_id: str
    ) -> GetRevRegDefResult:
        """Get a revocation registry definition from the registry."""
        raise NotImplementedError()

    async def register_revocation_registry_definition(
        self,
        profile: Profile,
        revocation_registry_definition: RevRegDef,
        options: Optional[dict] = None,
    ) -> RevRegDefResult:
        """Register a revocation registry definition on the registry."""
        raise NotImplementedError()

    async def get_revocation_list(
        self,
        profile: Profile,
        revocation_registry_id: str,
        timestamp_from: Optional[int] = 0,
        timestamp_to: Optional[int] = None,
    ) -> GetRevListResult:
        """Get a revocation list from the registry."""
        raise NotImplementedError()

    async def register_revocation_list(
        self,
        profile: Profile,
        rev_reg_def: RevRegDef,
        rev_list: RevList,
        options: Optional[dict] = None,
    ) -> RevListResult:
        """Register a revocation list on the registry."""
        raise NotImplementedError()

    async def update_revocation_list(
        self,
        profile: Profile,
        rev_reg_def: RevRegDef,
        prev_list: RevList,
        curr_list: RevList,
        revoked: Sequence[int],
        options: Optional[dict] = None,
    ) -> RevListResult:
        """Update a revocation list on the registry."""
        raise NotImplementedError()

    async def get_schema_info_by_id(
        self, profile: Profile, schema_id: str
<<<<<<< HEAD
    ) -> AnoncredsSchemaInfo:
        """Get a schema info from the registry."""
        return await super().get_schema_info_by_id(schema_id)
=======
    ) -> AnonCredsSchemaInfo:
        """Get a schema info from the registry."""
        return await super().get_schema_info_by_id(profile, schema_id)
>>>>>>> d3cf479c
<|MERGE_RESOLUTION|>--- conflicted
+++ resolved
@@ -17,13 +17,9 @@
     RevRegDefResult,
 )
 from ...models.schema import AnonCredsSchema, GetSchemaResult, SchemaResult
-<<<<<<< HEAD
-from ...models.schema_info import AnoncredsSchemaInfo
-=======
 from ...models.schema_info import AnonCredsSchemaInfo
 
 LOGGER = logging.getLogger(__name__)
->>>>>>> d3cf479c
 
 
 class DIDWebRegistry(BaseAnonCredsResolver, BaseAnonCredsRegistrar):
@@ -128,12 +124,6 @@
 
     async def get_schema_info_by_id(
         self, profile: Profile, schema_id: str
-<<<<<<< HEAD
-    ) -> AnoncredsSchemaInfo:
-        """Get a schema info from the registry."""
-        return await super().get_schema_info_by_id(schema_id)
-=======
     ) -> AnonCredsSchemaInfo:
         """Get a schema info from the registry."""
-        return await super().get_schema_info_by_id(profile, schema_id)
->>>>>>> d3cf479c
+        return await super().get_schema_info_by_id(profile, schema_id)