--- conflicted
+++ resolved
@@ -1227,12 +1227,6 @@
         except LedgerError as err:
             raise AnonCredsRegistrationError(err.roll_up) from err
 
-<<<<<<< HEAD
-    async def get_cred_def_info_by_id(self, cred_def_id: str) -> AnoncredsCredDefInfo:
-        """Get cred def info by cred def id."""
-        return AnoncredsCredDefInfo(
-            issuer_id=cred_def_id.split(":")[-5],
-=======
     async def get_schema_info_by_id(
         self, profile: Profile, schema_id: str
     ) -> AnonCredsSchemaInfo:
@@ -1242,5 +1236,4 @@
             issuer_id=schema_id_parts.group(1),
             name=schema_id_parts.group(2),
             version=schema_id_parts.group(3),
->>>>>>> 4c22b71c
         )