--- conflicted
+++ resolved
@@ -74,18 +74,8 @@
     RevRegDefState,
     RevRegDefValue,
 )
-<<<<<<< HEAD
-from ...models.schema import (
-    AnonCredsSchema,
-    GetSchemaResult,
-    SchemaResult,
-    SchemaState,
-)
-from ...models.schema_info import AnoncredsSchemaInfo
-=======
 from ...models.schema import AnonCredsSchema, GetSchemaResult, SchemaResult, SchemaState
 from ...models.schema_info import AnonCredsSchemaInfo
->>>>>>> d3cf479c
 from ...revocation import (
     CATEGORY_REV_LIST,
     CATEGORY_REV_REG_DEF,
@@ -1238,17 +1228,10 @@
 
     async def get_schema_info_by_id(
         self, profile: Profile, schema_id: str
-<<<<<<< HEAD
-    ) -> AnoncredsSchemaInfo:
-        """Get schema info by schema id."""
-        schema_id_parts = re.match(r"^(\w+):2:([^:]+):([^:]+)$", schema_id)
-        return AnoncredsSchemaInfo(
-=======
     ) -> AnonCredsSchemaInfo:
         """Get schema info by schema id."""
         schema_id_parts = re.match(r"^(\w+):2:([^:]+):([^:]+)$", schema_id)
         return AnonCredsSchemaInfo(
->>>>>>> d3cf479c
             issuer_id=schema_id_parts.group(1),
             name=schema_id_parts.group(2),
             version=schema_id_parts.group(3),
