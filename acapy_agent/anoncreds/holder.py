"""AnonCreds holder implementation."""

import asyncio
import json
import logging
from typing import Dict, Optional, Sequence, Tuple, Union

from anoncreds import (
    AnoncredsError,
    Credential,
    CredentialRequest,
    CredentialRevocationState,
    Presentation,
    PresentCredentials,
    W3cCredential,
    W3cPresentation,
    create_link_secret,
)
from aries_askar import AskarError, AskarErrorCode
from marshmallow import INCLUDE
from pyld import jsonld
from pyld.jsonld import JsonLdProcessor
from uuid_utils import uuid4

from ..askar.profile_anon import AskarAnonCredsProfile
from ..core.error import BaseError
from ..core.profile import Profile
from ..storage.vc_holder.base import VCHolder
from ..storage.vc_holder.vc_record import VCRecord
from ..vc.ld_proofs import DocumentLoader
from ..vc.vc_ld import VerifiableCredential
from ..wallet.error import WalletNotFoundError
from .error_messages import ANONCREDS_PROFILE_REQUIRED_MSG
from .models.credential_definition import CredDef
from .models.schema import AnonCredsSchema
from .registry import AnonCredsRegistry

LOGGER = logging.getLogger(__name__)

CATEGORY_CREDENTIAL = "credential"
CATEGORY_MASTER_SECRET = "master_secret"


def _make_cred_info(cred_id: str, cred: Credential) -> dict:
    cred_info = cred.to_dict()  # not secure!
    rev_info = cred_info["signature"]["r_credential"]
    return {
        "referent": cred_id,
        "schema_id": cred_info["schema_id"],
        "cred_def_id": cred_info["cred_def_id"],
        "rev_reg_id": cred_info["rev_reg_id"],
        "cred_rev_id": str(rev_info["i"]) if rev_info else None,
        "attrs": {name: val["raw"] for (name, val) in cred_info["values"].items()},
    }


def _normalize_attr_name(name: str) -> str:
    return name.replace(" ", "")


class AnonCredsHolderError(BaseError):
    """Base class for holder exceptions."""


class AnonCredsHolder:
    """AnonCreds holder class."""

    MASTER_SECRET_ID = "default"
    RECORD_TYPE_MIME_TYPES = "attribute-mime-types"

    def __init__(self, profile: Profile):
        """Initialize an AnonCredsHolder instance.

        Args:
            profile: The active profile instance

        """
        self._profile = profile

    @property
    def profile(self) -> AskarAnonCredsProfile:
        """Accessor for the profile instance."""
        if not isinstance(self._profile, AskarAnonCredsProfile):
            raise ValueError(ANONCREDS_PROFILE_REQUIRED_MSG)

        return self._profile

    async def get_master_secret(self) -> str:
        """Get or create the default master secret."""

        while True:
            async with self.profile.session() as session:
                try:
                    record = await session.handle.fetch(
                        CATEGORY_MASTER_SECRET, AnonCredsHolder.MASTER_SECRET_ID
                    )
                except AskarError as err:
                    raise AnonCredsHolderError("Error fetching master secret") from err
                if record:
                    try:
                        # TODO should be able to use raw_value but memoryview
                        # isn't accepted by cred.process
                        secret = record.value.decode("ascii")
                    except AnoncredsError as err:
                        raise AnonCredsHolderError("Error loading master secret") from err
                    break
                else:
                    try:
                        secret = create_link_secret()
                    except AnoncredsError as err:
                        raise AnonCredsHolderError(
                            "Error creating master secret"
                        ) from err
                    try:
                        await session.handle.insert(
                            CATEGORY_MASTER_SECRET,
                            AnonCredsHolder.MASTER_SECRET_ID,
                            secret,
                        )
                    except AskarError as err:
                        if err.code != AskarErrorCode.DUPLICATE:
                            raise AnonCredsHolderError(
                                "Error saving master secret"
                            ) from err
                        # else: lost race to create record, retry
                    else:
                        break
        return secret

    async def create_credential_request(
        self, credential_offer: dict, credential_definition: CredDef, holder_did: str
    ) -> Tuple[str, str]:
        """Create a credential request for the given credential offer.

        Args:
            credential_offer: The credential offer to create request for
            credential_definition: The credential definition to create an offer for
            holder_did: the DID of the agent making the request (may not be a real DID)

        Returns:
            A tuple of the credential request and credential request metadata

        """
        try:
            secret = await self.get_master_secret()
            (
                cred_req,
                cred_req_metadata,
            ) = await asyncio.get_event_loop().run_in_executor(
                None,
                CredentialRequest.create,
                holder_did,
                None,
                credential_definition.to_native(),
                secret,
                AnonCredsHolder.MASTER_SECRET_ID,
                credential_offer,
            )
        except AnoncredsError as err:
            raise AnonCredsHolderError("Error creating credential request") from err
        cred_req_json, cred_req_metadata_json = (
            cred_req.to_json(),
            cred_req_metadata.to_json(),
        )

        LOGGER.debug(
            "Created credential request. "
            "credential_request_json=%s credential_request_metadata_json=%s",
            cred_req_json,
            cred_req_metadata_json,
        )

        return cred_req_json, cred_req_metadata_json

    async def store_credential(
        self,
        credential_definition: dict,
        credential_data: dict,
        credential_request_metadata: dict,
        credential_attr_mime_types: Optional[dict] = None,
        credential_id: Optional[str] = None,
        rev_reg_def: Optional[dict] = None,
    ) -> str:
        """Store a credential in the wallet.

        Args:
            credential_definition: Credential definition for this credential
            credential_data: Credential data generated by the issuer
            credential_request_metadata: credential request metadata generated
                by the issuer
            credential_attr_mime_types: dict mapping attribute names to (optional)
                MIME types to store as non-secret record, if specified
            credential_id: optionally override the stored credential id
            rev_reg_def: revocation registry definition in json

        Returns:
            the ID of the stored credential

        """
        try:
            secret = await self.get_master_secret()
            cred = Credential.load(credential_data)
            cred_recvd = await asyncio.get_event_loop().run_in_executor(
                None,
                cred.process,
                credential_request_metadata,
                secret,
                credential_definition,
                rev_reg_def,
            )
        except AnoncredsError as err:
            raise AnonCredsHolderError("Error processing received credential") from err

        return await self._finish_store_credential(
            credential_definition,
            cred_recvd,
            credential_request_metadata,
            credential_attr_mime_types,
            credential_id,
            rev_reg_def,
        )

    async def _finish_store_credential(
        self,
        credential_definition: dict,
        cred_recvd: Credential,
        credential_request_metadata: dict,
        credential_attr_mime_types: Optional[dict] = None,
        credential_id: Optional[str] = None,
        rev_reg_def: Optional[dict] = None,
    ) -> str:
        credential_data = cred_recvd.to_dict()
        registry = self.profile.inject(AnonCredsRegistry)
<<<<<<< HEAD
        schema = await registry.get_schema(self.profile, credential_data["schema_id"])
=======
        schema_info = await registry.get_schema_info_by_id(
            self.profile, credential_data["schema_id"]
        )
>>>>>>> 4c22b71c

        credential_id = credential_id or str(uuid4())
        tags = {
            "schema_id": credential_data["schema_id"],
<<<<<<< HEAD
            "schema_issuer_did": schema.schema_value.issuer_id,
            "schema_name": schema.schema_value.name,
            "schema_version": schema.schema_value.version,
=======
            "schema_issuer_did": schema_info.issuer_id,
            "schema_name": schema_info.name,
            "schema_version": schema_info.version,
>>>>>>> 4c22b71c
            "issuer_did": credential_definition["issuerId"],
            "cred_def_id": cred_recvd.cred_def_id,
            "rev_reg_id": cred_recvd.rev_reg_id or "None",
        }

        # FIXME - sdk has some special handling for fully qualified DIDs here

        mime_types = {}
        for k, attr_value in credential_data["values"].items():
            attr_name = _normalize_attr_name(k)
            # tags[f"attr::{attr_name}::marker"] = "1"
            tags[f"attr::{attr_name}::value"] = attr_value["raw"]
            if credential_attr_mime_types and k in credential_attr_mime_types:
                mime_types[k] = credential_attr_mime_types[k]

        try:
            async with self.profile.transaction() as txn:
                await txn.handle.insert(
                    CATEGORY_CREDENTIAL,
                    credential_id,
                    cred_recvd.to_json_buffer(),
                    tags=tags,
                )
                if mime_types:
                    await txn.handle.insert(
                        AnonCredsHolder.RECORD_TYPE_MIME_TYPES,
                        credential_id,
                        value_json=mime_types,
                    )
                await txn.commit()
        except AskarError as err:
            raise AnonCredsHolderError("Error storing credential") from err

        return credential_id

    async def store_credential_w3c(
        self,
        credential_definition: dict,
        credential_data: dict,
        credential_request_metadata: dict,
        credential_attr_mime_types: Optional[dict] = None,
        credential_id: Optional[str] = None,
        rev_reg_def: Optional[dict] = None,
    ) -> str:
        """Store a credential in the wallet.

        Args:
            credential_definition: Credential definition for this credential
            credential_data: Credential data generated by the issuer
            credential_request_metadata: credential request metadata generated
                by the issuer
            credential_attr_mime_types: dict mapping attribute names to (optional)
                MIME types to store as non-secret record, if specified
            credential_id: optionally override the stored credential id
            rev_reg_def: revocation registry definition in json

        Returns:
            the ID of the stored credential

        """
        try:
            secret = await self.get_master_secret()
            cred_w3c = W3cCredential.load(credential_data)
            cred_w3c_recvd = await asyncio.get_event_loop().run_in_executor(
                None,
                cred_w3c.process,
                credential_request_metadata,
                secret,
                credential_definition,
                rev_reg_def,
            )
            cred_legacy = Credential.from_w3c(cred_w3c)
            cred_recvd = await asyncio.get_event_loop().run_in_executor(
                None,
                cred_legacy.process,
                credential_request_metadata,
                secret,
                credential_definition,
                rev_reg_def,
            )
        except AnoncredsError as err:
            raise AnonCredsHolderError("Error processing received credential") from err

        credential_id = await self._finish_store_credential(
            credential_definition,
            cred_recvd,
            credential_request_metadata,
            credential_attr_mime_types,
            credential_id,
            rev_reg_def,
        )

        # also store in W3C format
        # create VC record for storage
        cred_w3c_recvd_dict = cred_w3c_recvd.to_dict()
        cred_w3c_recvd_dict["proof"] = cred_w3c_recvd_dict["proof"][0]
        cred_w3c_recvd_vc = VerifiableCredential.deserialize(
            cred_w3c_recvd_dict, unknown=INCLUDE
        )

        # Saving expanded type as a cred_tag
        document_loader = self.profile.inject(DocumentLoader)
        expanded = jsonld.expand(
            cred_w3c_recvd_dict, options={"documentLoader": document_loader}
        )
        types = JsonLdProcessor.get_values(
            expanded[0],
            "@type",
        )

        vc_record = VCRecord(
            contexts=cred_w3c_recvd_vc.context_urls,
            expanded_types=types,
            issuer_id=cred_w3c_recvd_vc.issuer_id,
            subject_ids=cred_w3c_recvd_vc.credential_subject_ids,
            schema_ids=[],  # Schemas not supported yet
            proof_types=[cred_w3c_recvd_vc.proof.type],
            cred_value=cred_w3c_recvd_vc.serialize(),
            given_id=cred_w3c_recvd_vc.id,
            record_id=credential_id,
            cred_tags=None,  # Tags should be derived from credential values
        )

        # save credential in storage
        async with self.profile.session() as session:
            vc_holder = session.inject(VCHolder)

            await vc_holder.store_credential(vc_record)

        return credential_id

    async def get_credentials(self, *, offset: int, limit: int, wql: dict) -> list[dict]:
        """Get credentials stored in the wallet.

        Args:
            offset: Starting index
            limit: Number of records to return
            wql: wql query dict

        """

        result = []

        try:
            rows = self.profile.store.scan(
                category=CATEGORY_CREDENTIAL,
                tag_filter=wql,
                offset=offset,
                limit=limit,
                profile=self.profile.settings.get("wallet.askar_profile"),
            )
            async for row in rows:
                cred = Credential.load(row.raw_value)
                result.append(_make_cred_info(row.name, cred))
        except AskarError as err:
            raise AnonCredsHolderError("Error retrieving credentials") from err
        except AnoncredsError as err:
            raise AnonCredsHolderError("Error loading stored credential") from err

        return result

    async def get_credentials_for_presentation_request_by_referent(
        self,
        presentation_request: dict,
        referents: Sequence[str],
        *,
        offset: int,
        limit: int,
        extra_query: Optional[dict] = None,
    ) -> list:
        """Get credentials stored in the wallet.

        Args:
            presentation_request: Valid presentation request from issuer
            referents: Presentation request referents to use to search for creds
            offset: Starting index
            limit: Maximum number of records to return
            extra_query: wql query dict

        """
        if not referents:
            referents = (
                *presentation_request["requested_attributes"],
                *presentation_request["requested_predicates"],
            )
        extra_query = extra_query or {}
        creds = {}
        for reft in referents:
            names = set()
            if reft in presentation_request["requested_attributes"]:
                attr = presentation_request["requested_attributes"][reft]
                if "name" in attr:
                    names.add(_normalize_attr_name(attr["name"]))
                elif "names" in attr:
                    names.update(_normalize_attr_name(name) for name in attr["names"])
                # for name in names:
                #     tag_filter[f"attr::{_normalize_attr_name(name)}::marker"] = "1"
                restr = attr.get("restrictions")
            elif reft in presentation_request["requested_predicates"]:
                pred = presentation_request["requested_predicates"][reft]
                if "name" in pred:
                    names.add(_normalize_attr_name(pred["name"]))
                # tag_filter[f"attr::{_normalize_attr_name(name)}::marker"] = "1"
                restr = pred.get("restrictions")
            else:
                raise AnonCredsHolderError(
                    f"Unknown presentation request referent: {reft}"
                )

            tag_filter = {"$exist": [f"attr::{name}::value" for name in names]}
            if restr:
                # FIXME check if restr is a list or dict? validate WQL format
                tag_filter = {"$and": [tag_filter] + restr}
            if extra_query:
                tag_filter = {"$and": [tag_filter, extra_query]}

            rows = self.profile.store.scan(
                category=CATEGORY_CREDENTIAL,
                tag_filter=tag_filter,
                offset=offset,
                limit=limit,
                profile=self.profile.settings.get("wallet.askar_profile"),
            )
            async for row in rows:
                if row.name in creds:
                    creds[row.name]["presentation_referents"].add(reft)
                else:
                    cred_info = _make_cred_info(row.name, Credential.load(row.raw_value))
                    creds[row.name] = {
                        "cred_info": cred_info,
                        "interval": presentation_request.get("non_revoked"),
                        "presentation_referents": {reft},
                    }

        for cred in creds.values():
            cred["presentation_referents"] = list(cred["presentation_referents"])

        return list(creds.values())

    async def get_credential(self, credential_id: str) -> str:
        """Get a credential stored in the wallet.

        Args:
            credential_id: Credential id to retrieve

        """
        cred = await self._get_credential(credential_id)
        return json.dumps(_make_cred_info(credential_id, cred))

    async def _get_credential(self, credential_id: str) -> Credential:
        """Get an unencoded Credential instance from the store."""
        try:
            async with self.profile.session() as session:
                cred = await session.handle.fetch(CATEGORY_CREDENTIAL, credential_id)
        except AskarError as err:
            raise AnonCredsHolderError("Error retrieving credential") from err

        if not cred:
            raise WalletNotFoundError(
                f"Credential {credential_id} not found in wallet {self.profile.name}"
            )

        try:
            return Credential.load(cred.raw_value)
        except AnoncredsError as err:
            raise AnonCredsHolderError("Error loading requested credential") from err

    async def credential_revoked(
        self,
        credential_id: str,
        timestamp_from: Optional[int] = None,
        timestamp_to: Optional[int] = None,
    ) -> bool:
        """Check ledger for revocation status of credential by credential id.

        Args:
            ledger (BaseLedger): The ledger to check for revocation status.
            credential_id (str): The ID of the credential to check.
            timestamp_from (int, optional): The earliest timestamp to consider for
                revocation status. Defaults to None.
            timestamp_to (int, optional): The latest timestamp to consider for revocation
                status. Defaults to None.

        Returns:
            bool: True if the credential is revoked, False otherwise.
        """
        cred = await self._get_credential(credential_id)
        rev_reg_id = cred.rev_reg_id

        anoncreds_registry = self.profile.inject(AnonCredsRegistry)
        rev_list = (
            await anoncreds_registry.get_revocation_list(
                self.profile, rev_reg_id, timestamp_from, timestamp_to
            )
        ).revocation_list

        set_revoked = {
            index for index, value in enumerate(rev_list.revocation_list) if value == 1
        }

        return cred.rev_reg_index in set_revoked

    async def delete_credential(self, credential_id: str) -> None:
        """Remove a credential stored in the wallet.

        Args:
            credential_id: Credential id to remove

        """
        try:
            async with self.profile.session() as session:
                await session.handle.remove(CATEGORY_CREDENTIAL, credential_id)
                await session.handle.remove(
                    AnonCredsHolder.RECORD_TYPE_MIME_TYPES, credential_id
                )
        except AskarError as err:
            raise AnonCredsHolderError(
                "Error deleting credential", error_code=err.code
            ) from err  # noqa: E501

    async def get_mime_type(
        self, credential_id: str, attr: Optional[str] = None
    ) -> Union[dict, str]:
        """Get MIME type per attribute (or for all attributes).

        Args:
            credential_id: credential id
            attr: attribute of interest or omit for all

        Returns: Attribute MIME type or dict mapping attribute names to MIME types
            attr_meta_json = all_meta.tags.get(attr)

        """
        try:
            async with self.profile.session() as session:
                mime_types_record = await session.handle.fetch(
                    AnonCredsHolder.RECORD_TYPE_MIME_TYPES,
                    credential_id,
                )
        except AskarError as err:
            raise AnonCredsHolderError("Error retrieving credential mime types") from err
        values = mime_types_record and mime_types_record.value_json
        if values:
            return values.get(attr) if attr else values

    async def create_presentation(
        self,
        presentation_request: dict,
        requested_credentials: dict,
        schemas: Dict[str, AnonCredsSchema],
        credential_definitions: Dict[str, CredDef],
        rev_states: Optional[dict] = None,
    ) -> str:
        """Get credentials stored in the wallet.

        Args:
            presentation_request: Valid indy format presentation request
            requested_credentials: AnonCreds format requested credentials
            schemas: AnonCreds formatted schemas JSON
            credential_definitions: AnonCreds formatted credential definitions JSON
            rev_states: AnonCreds format revocation states JSON

        """

        creds: Dict[str, Credential] = {}

        def get_rev_state(cred_id: str, detail: dict):
            cred = creds[cred_id]
            rev_reg_id = cred.rev_reg_id
            timestamp = detail.get("timestamp") if rev_reg_id else None
            rev_state = None
            if timestamp:
                if not rev_states or rev_reg_id not in rev_states:
                    raise AnonCredsHolderError(
                        f"No revocation states provided for credential '{cred_id}' "
                        f"with rev_reg_id '{rev_reg_id}'"
                    )
                rev_state = rev_states[rev_reg_id].get(timestamp)
                if not rev_state:
                    raise AnonCredsHolderError(
                        f"No revocation states provided for credential '{cred_id}' "
                        f"with rev_reg_id '{rev_reg_id}' at timestamp {timestamp}"
                    )
            return timestamp, rev_state

        self_attest = requested_credentials.get("self_attested_attributes") or {}
        present_creds = PresentCredentials()
        req_attrs = requested_credentials.get("requested_attributes") or {}
        for reft, detail in req_attrs.items():
            cred_id = detail["cred_id"]
            if cred_id not in creds:
                # NOTE: could be optimized if multiple creds are requested
                creds[cred_id] = await self._get_credential(cred_id)
            timestamp, rev_state = get_rev_state(cred_id, detail)
            present_creds.add_attributes(
                creds[cred_id],
                reft,
                reveal=detail["revealed"],
                timestamp=timestamp,
                rev_state=rev_state,
            )
        req_preds = requested_credentials.get("requested_predicates") or {}
        for reft, detail in req_preds.items():
            cred_id = detail["cred_id"]
            if cred_id not in creds:
                # NOTE: could be optimized if multiple creds are requested
                creds[cred_id] = await self._get_credential(cred_id)
            timestamp, rev_state = get_rev_state(cred_id, detail)
            present_creds.add_predicates(
                creds[cred_id],
                reft,
                timestamp=timestamp,
                rev_state=rev_state,
            )

        try:
            secret = await self.get_master_secret()
            presentation = await asyncio.get_event_loop().run_in_executor(
                None,
                Presentation.create,
                presentation_request,
                present_creds,
                self_attest,
                secret,
                {schema_id: schema.to_native() for schema_id, schema in schemas.items()},
                {
                    cred_def_id: cred_def.to_native()
                    for cred_def_id, cred_def in credential_definitions.items()
                },
            )
        except AnoncredsError as err:
            raise AnonCredsHolderError("Error creating presentation") from err

        return presentation.to_json()

    async def create_presentation_w3c(
        self,
        presentation_request: dict,
        requested_credentials_w3c: list,
        credentials_w3c_metadata: list,
        schemas: Dict[str, AnonCredsSchema],
        credential_definitions: Dict[str, CredDef],
        rev_states: Optional[dict] = None,
    ) -> dict:
        """Get credentials stored in the wallet.

        Args:
            presentation_request: Valid indy format presentation request
            requested_credentials_w3c: W3C format requested credentials
            credentials_w3c_metadata: W3C format credential metadata
            schemas: AnonCreds formatted schemas JSON
            credential_definitions: AnonCreds formatted credential definitions JSON
            rev_states: AnonCreds format revocation states JSON

        """
        present_creds = PresentCredentials()
        for idx, cred in enumerate(requested_credentials_w3c):
            meta = credentials_w3c_metadata[idx]
            rev_state = rev_states.get(meta["rev_reg_id"]) if rev_states else None
            for attr in meta["proof_attrs"]:
                present_creds.add_attributes(
                    cred,
                    attr,
                    reveal=True,
                    timestamp=meta.get("timestamp"),
                    rev_state=rev_state,
                )

            for pred in meta["proof_preds"]:
                present_creds.add_predicates(
                    cred,
                    pred,
                    timestamp=meta.get("timestamp"),
                    rev_state=rev_state,
                )

        try:
            secret = await self.get_master_secret()
            presentation = W3cPresentation.create(
                presentation_request,
                present_creds,
                secret,
                schemas,
                credential_definitions,
            )
        except AnoncredsError as err:
            raise AnonCredsHolderError("Error creating presentation") from err

        return presentation.to_dict()

    async def create_revocation_state(
        self,
        cred_rev_id: str,
        rev_reg_def: dict,
        rev_list: dict,
        tails_file_path: str,
    ) -> str:
        """Create current revocation state for a received credential.

        Args:
            cred_rev_id: credential revocation id in revocation registry
            rev_reg_def: revocation registry definition
            rev_list: revocation registry
            tails_file_path: path to tails file

        Returns:
            the revocation state

        """

        try:
            rev_state = await asyncio.get_event_loop().run_in_executor(
                None,
                CredentialRevocationState.create,
                rev_reg_def,
                rev_list,
                int(cred_rev_id),
                tails_file_path,
            )
        except AnoncredsError as err:
            raise AnonCredsHolderError("Error creating revocation state") from err
        return rev_state.to_json()<|MERGE_RESOLUTION|>--- conflicted
+++ resolved
@@ -231,26 +231,16 @@
     ) -> str:
         credential_data = cred_recvd.to_dict()
         registry = self.profile.inject(AnonCredsRegistry)
-<<<<<<< HEAD
-        schema = await registry.get_schema(self.profile, credential_data["schema_id"])
-=======
         schema_info = await registry.get_schema_info_by_id(
             self.profile, credential_data["schema_id"]
         )
->>>>>>> 4c22b71c
 
         credential_id = credential_id or str(uuid4())
         tags = {
             "schema_id": credential_data["schema_id"],
-<<<<<<< HEAD
-            "schema_issuer_did": schema.schema_value.issuer_id,
-            "schema_name": schema.schema_value.name,
-            "schema_version": schema.schema_value.version,
-=======
             "schema_issuer_did": schema_info.issuer_id,
             "schema_name": schema_info.name,
             "schema_version": schema_info.version,
->>>>>>> 4c22b71c
             "issuer_did": credential_definition["issuerId"],
             "cred_def_id": cred_recvd.cred_def_id,
             "rev_reg_id": cred_recvd.rev_reg_id or "None",
