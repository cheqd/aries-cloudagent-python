--- conflicted
+++ resolved
@@ -21,11 +21,7 @@
     RevRegDefResult,
 )
 from .models.schema import AnonCredsSchema, GetSchemaResult, SchemaResult
-<<<<<<< HEAD
-from .models.schema_info import AnoncredsSchemaInfo
-=======
 from .models.schema_info import AnonCredsSchemaInfo
->>>>>>> d3cf479c
 
 LOGGER = logging.getLogger(__name__)
 
@@ -106,11 +102,7 @@
 
     async def get_schema_info_by_id(
         self, profile: Profile, schema_id: str
-<<<<<<< HEAD
-    ) -> AnoncredsSchemaInfo:
-=======
     ) -> AnonCredsSchemaInfo:
->>>>>>> d3cf479c
         """Get a schema info from the registry."""
         resolver = await self._resolver_for_identifier(schema_id)
         return await resolver.get_schema_info_by_id(profile, schema_id)
