"""V2.0 present-proof anoncreds presentation-exchange format handler."""

import json
import logging
from typing import Mapping, Optional, Tuple

from marshmallow import RAISE

from ......anoncreds.holder import AnonCredsHolder
from ......anoncreds.models.predicate import Predicate
from ......anoncreds.models.presentation_request import AnonCredsPresentationRequestSchema
from ......anoncreds.models.proof import AnonCredsProofSchema
from ......anoncreds.models.utils import get_requested_creds_from_proof_request_preview
from ......anoncreds.registry import AnonCredsRegistry
from ......anoncreds.util import generate_pr_nonce
from ......anoncreds.verifier import AnonCredsVerifier
from ......messaging.decorators.attach_decorator import AttachDecorator
from ......messaging.util import canon
from ....anoncreds.pres_exch_handler import AnonCredsPresExchHandler
from ...message_types import ATTACHMENT_FORMAT, PRES_20, PRES_20_PROPOSAL, PRES_20_REQUEST
from ...messages.pres import V20Pres
from ...messages.pres_format import V20PresFormat
from ...models.pres_exchange import V20PresExRecord
from ..handler import V20PresFormatHandler, V20PresFormatHandlerError

LOGGER = logging.getLogger(__name__)


class AnonCredsPresExchangeHandler(V20PresFormatHandler):
    """AnonCreds presentation format handler."""

    format = V20PresFormat.Format.ANONCREDS

    @classmethod
    def validate_fields(cls, message_type: str, attachment_data: Mapping):
        """Validate attachment data for a specific message type.

        Uses marshmallow schemas to validate if format specific attachment data
        is valid for the specified message type. Only does structural and type
        checks, does not validate if .e.g. the issuer value is valid.


        Args:
            message_type (str): The message type to validate the attachment data for.
                Should be one of the message types as defined in message_types.py
            attachment_data (Mapping): [description]
                The attachment data to validate

        Raises:
            Exception: When the data is not valid.

        """
        mapping = {
            PRES_20_REQUEST: AnonCredsPresentationRequestSchema,
            PRES_20_PROPOSAL: AnonCredsPresentationRequestSchema,
            PRES_20: AnonCredsProofSchema,
        }

        # Get schema class
        Schema = mapping[message_type]

        # Validate, throw if not valid
        Schema(unknown=RAISE).load(attachment_data)

    def get_format_identifier(self, message_type: str) -> str:
        """Get attachment format identifier for format and message combination.

        Args:
            message_type (str): Message type for which to return the format identifier

        Returns:
            str: Issue credential attachment format identifier

        """
        return ATTACHMENT_FORMAT[message_type][AnonCredsPresExchangeHandler.format.api]

    def get_format_data(
        self, message_type: str, data: dict
    ) -> Tuple[V20PresFormat, AttachDecorator]:
        """Get presentation format and attach objects for use in pres_ex messages."""
        return (
            V20PresFormat(
                attach_id=AnonCredsPresExchangeHandler.format.api,
                format_=self.get_format_identifier(message_type),
            ),
            AttachDecorator.data_base64(
                data,
                ident=AnonCredsPresExchangeHandler.format.api,
            ),
        )

    async def create_bound_request(
        self,
        pres_ex_record: V20PresExRecord,
        request_data: Optional[dict] = None,
    ) -> Tuple[V20PresFormat, AttachDecorator]:
        """Create a presentation request bound to a proposal.

        Args:
            pres_ex_record: Presentation exchange record for which
                to create presentation request
            request_data: Dict

        Returns:
            A tuple (updated presentation exchange record, presentation request message)

        """
        proof_request = pres_ex_record.pres_proposal.attachment(
            AnonCredsPresExchangeHandler.format
        )
        if request_data:
            proof_request["name"] = request_data.get("name", "proof-request")
            proof_request["version"] = request_data.get("version", "1.0")
            proof_request["nonce"] = (
                request_data.get("nonce") or await generate_pr_nonce()
            )
        else:
            proof_request["name"] = "proof-request"
            proof_request["version"] = "1.0"
            proof_request["nonce"] = await generate_pr_nonce()
        return self.get_format_data(PRES_20_REQUEST, proof_request)

    async def create_pres(
        self,
        pres_ex_record: V20PresExRecord,
        request_data: Optional[dict] = None,
    ) -> Tuple[V20PresFormat, AttachDecorator]:
        """Create a presentation."""
        requested_credentials = {}

        # This is used for the fallback to indy format
        from ..indy.handler import IndyPresExchangeHandler

        if not request_data:
            try:
                proof_request = pres_ex_record.pres_request
                # Fall back to indy format should be removed when indy format retired
                proof_request = proof_request.attachment(
                    AnonCredsPresExchangeHandler.format
                ) or proof_request.attachment(IndyPresExchangeHandler.format)
                requested_credentials = (
                    await get_requested_creds_from_proof_request_preview(
                        proof_request,
                        holder=AnonCredsHolder(self._profile),
                    )
                )
            except ValueError as err:
                LOGGER.warning(f"{err}")
                raise V20PresFormatHandlerError(f"No matching credentials found: {err}")
        else:
            # Fall back to indy format should be removed when indy format retired
            if (
                AnonCredsPresExchangeHandler.format.api in request_data
                or IndyPresExchangeHandler.format.api in request_data
            ):
                spec = request_data.get(
                    AnonCredsPresExchangeHandler.format.api
                ) or request_data.get(IndyPresExchangeHandler.format.api)
                requested_credentials = {
                    "self_attested_attributes": spec["self_attested_attributes"],
                    "requested_attributes": spec["requested_attributes"],
                    "requested_predicates": spec["requested_predicates"],
                }
        handler = AnonCredsPresExchHandler(self._profile)
        presentation_proof = await handler.return_presentation(
            pres_ex_record=pres_ex_record,
            requested_credentials=requested_credentials,
        )

        # This is used for the fallback to indy format. Should be removed when indy
        # format retired
        if request_data.get("indy"):
            return IndyPresExchangeHandler(self.profile).get_format_data(
                PRES_20, presentation_proof
            )
        return self.get_format_data(PRES_20, presentation_proof)

    async def receive_pres(self, message: V20Pres, pres_ex_record: V20PresExRecord):
        """Receive a presentation and check for presented values vs. proposal request."""

        async def _check_proof_vs_proposal():
            """Check for bait and switch in presented values vs. proposal request."""
            from ..indy.handler import IndyPresExchangeHandler

            # Fall back to indy format should be removed when indy format retired
            proof_req = pres_ex_record.pres_request.attachment(
                AnonCredsPresExchangeHandler.format
            ) or pres_ex_record.pres_request.attachment(IndyPresExchangeHandler.format)

            # revealed attrs
            for reft, attr_spec in proof["requested_proof"]["revealed_attrs"].items():
                proof_req_attr_spec = proof_req["requested_attributes"].get(reft)
                if not proof_req_attr_spec:
                    raise V20PresFormatHandlerError(
                        f"Presentation referent {reft} not in proposal request"
                    )
                req_restrictions = proof_req_attr_spec.get("restrictions", {})

                name = proof_req_attr_spec["name"]
                proof_value = attr_spec["raw"]
                sub_proof_index = attr_spec["sub_proof_index"]
                schema_id = proof["identifiers"][sub_proof_index]["schema_id"]
                cred_def_id = proof["identifiers"][sub_proof_index]["cred_def_id"]
                registry = self.profile.inject(AnonCredsRegistry)
                schema = await registry.get_schema(self.profile, schema_id)
                cred_def = await registry.get_credential_definition(
                    self.profile, cred_def_id
                )
                criteria = {
                    "schema_id": schema_id,
<<<<<<< HEAD
                    "schema_issuer_did": schema_info.schema_value.issuer_id,
                    "schema_name": schema_info.schema_value.name,
                    "schema_version": schema_info.schema_value.version,
                    "cred_def_id": cred_def_id,
                    "issuer_did": cred_def_info.credential_definition.issuer_id,
=======
                    "schema_issuer_did": schema.schema_value.issuer_id,
                    "schema_name": schema.schema_value.name,
                    "schema_version": schema.schema_value.version,
                    "cred_def_id": cred_def_id,
                    "issuer_did": cred_def.credential_definition.issuer_id,
>>>>>>> 4c22b71c
                    f"attr::{name}::value": proof_value,
                }

                if (
                    not any(r.items() <= criteria.items() for r in req_restrictions)
                    and len(req_restrictions) != 0
                ):
                    raise V20PresFormatHandlerError(
                        f"Presented attribute {reft} does not satisfy proof request "
                        f"restrictions {req_restrictions}"
                    )

            # revealed attr groups
            for reft, attr_spec in (
                proof["requested_proof"].get("revealed_attr_groups", {}).items()
            ):
                proof_req_attr_spec = proof_req["requested_attributes"].get(reft)
                if not proof_req_attr_spec:
                    raise V20PresFormatHandlerError(
                        f"Presentation referent {reft} not in proposal request"
                    )
                req_restrictions = proof_req_attr_spec.get("restrictions", {})
                proof_values = {
                    name: values["raw"] for name, values in attr_spec["values"].items()
                }
                sub_proof_index = attr_spec["sub_proof_index"]
                registry = self.profile.inject(AnonCredsRegistry)
                schema_id = proof["identifiers"][sub_proof_index]["schema_id"]
                schema_info = await registry.get_schema(self.profile, schema_id)
                cred_def_id = proof["identifiers"][sub_proof_index]["cred_def_id"]
<<<<<<< HEAD
                cred_def_info = await registry.get_credential_definition(
=======
                registry = self.profile.inject(AnonCredsRegistry)
                schema = await registry.get_schema(self.profile, schema_id)
                cred_def = await registry.get_credential_definition(
>>>>>>> 4c22b71c
                    self.profile, cred_def_id
                )
                criteria = {
                    "schema_id": schema_id,
<<<<<<< HEAD
                    "schema_issuer_did": schema_info.schema_value.issuer_id,
                    "schema_name": schema_info.schema_value.name,
                    "schema_version": schema_info.schema_value.version,
                    "cred_def_id": cred_def_id,
                    "issuer_did": cred_def_info.credential_definition.issuer_id,
=======
                    "schema_issuer_did": schema.schema_value.issuer_id,
                    "schema_name": schema.schema_value.name,
                    "schema_version": schema.schema_value.version,
                    "cred_def_id": cred_def_id,
                    "issuer_did": cred_def.credential_definition.issuer_id,
>>>>>>> 4c22b71c
                    **{
                        f"attr::{name}::value": value
                        for name, value in proof_values.items()
                    },
                }

                if (
                    not any(r.items() <= criteria.items() for r in req_restrictions)
                    and len(req_restrictions) != 0
                ):
                    raise V20PresFormatHandlerError(
                        f"Presented attr group {reft} does not satisfy proof request "
                        f"restrictions {req_restrictions}"
                    )

            # predicate bounds
            for reft, pred_spec in proof["requested_proof"]["predicates"].items():
                proof_req_pred_spec = proof_req["requested_predicates"].get(reft)
                if not proof_req_pred_spec:
                    raise V20PresFormatHandlerError(
                        f"Presentation referent {reft} not in proposal request"
                    )
                req_name = proof_req_pred_spec["name"]
                req_pred = Predicate.get(proof_req_pred_spec["p_type"])
                req_value = proof_req_pred_spec["p_value"]
                req_restrictions = proof_req_pred_spec.get("restrictions", {})
                for req_restriction in req_restrictions:
                    for k in list(req_restriction):  # cannot modify en passant
                        if k.startswith("attr::"):
                            # let anoncreds-sdk reject mismatch here
                            req_restriction.pop(k)
                sub_proof_index = pred_spec["sub_proof_index"]
                for ge_proof in proof["proof"]["proofs"][sub_proof_index][
                    "primary_proof"
                ]["ge_proofs"]:
                    proof_pred_spec = ge_proof["predicate"]
                    if proof_pred_spec["attr_name"] != canon(req_name):
                        continue
                    if not (
                        Predicate.get(proof_pred_spec["p_type"]) is req_pred
                        and proof_pred_spec["value"] == req_value
                    ):
                        raise V20PresFormatHandlerError(
                            f"Presentation predicate on {req_name} "
                            "mismatches proposal request"
                        )
                    break
                else:
                    raise V20PresFormatHandlerError(
                        f"Proposed request predicate on {req_name} not in presentation"
                    )

                registry = self.profile.inject(AnonCredsRegistry)
                schema_id = proof["identifiers"][sub_proof_index]["schema_id"]
                schema_info = await registry.get_schema(self.profile, schema_id)
                cred_def_id = proof["identifiers"][sub_proof_index]["cred_def_id"]
<<<<<<< HEAD
                cred_def_info = await registry.get_credential_definition(
=======
                registry = self.profile.inject(AnonCredsRegistry)
                schema = await registry.get_schema(self.profile, schema_id)
                cred_def = await registry.get_credential_definition(
>>>>>>> 4c22b71c
                    self.profile, cred_def_id
                )
                criteria = {
                    "schema_id": schema_id,
<<<<<<< HEAD
                    "schema_issuer_did": schema_info.schema_value.issuer_id,
                    "schema_name": schema_info.schema_value.name,
                    "schema_version": schema_info.schema_value.version,
                    "cred_def_id": cred_def_id,
                    "issuer_did": cred_def_info.credential_definition.issuer_id,
=======
                    "schema_issuer_did": schema.schema_value.issuer_id,
                    "schema_name": schema.schema_value.name,
                    "schema_version": schema.schema_value.version,
                    "cred_def_id": cred_def_id,
                    "issuer_did": cred_def.credential_definition.issuer_id,
>>>>>>> 4c22b71c
                }

                if (
                    not any(r.items() <= criteria.items() for r in req_restrictions)
                    and len(req_restrictions) != 0
                ):
                    raise V20PresFormatHandlerError(
                        f"Presented predicate {reft} does not satisfy proof request "
                        f"restrictions {req_restrictions}"
                    )

        proof = message.attachment(AnonCredsPresExchangeHandler.format)
        await _check_proof_vs_proposal()

    async def verify_pres(self, pres_ex_record: V20PresExRecord) -> V20PresExRecord:
        """Verify a presentation.

        Args:
            pres_ex_record: presentation exchange record
                with presentation request and presentation to verify

        Returns:
            presentation exchange record, updated

        """
        pres_request_msg = pres_ex_record.pres_request
        proof_request = pres_request_msg.attachment(AnonCredsPresExchangeHandler.format)
        proof = pres_ex_record.pres.attachment(AnonCredsPresExchangeHandler.format)
        verifier = AnonCredsVerifier(self._profile)

        (
            schemas,
            cred_defs,
            rev_reg_defs,
            rev_lists,
        ) = await verifier.process_pres_identifiers(proof["identifiers"])

        verifier = AnonCredsVerifier(self._profile)

        (verified, verified_msgs) = await verifier.verify_presentation(
            proof_request,
            proof,
            schemas,
            cred_defs,
            rev_reg_defs,
            rev_lists,
        )
        pres_ex_record.verified = json.dumps(verified)
        pres_ex_record.verified_msgs = list(set(verified_msgs))
        return pres_ex_record<|MERGE_RESOLUTION|>--- conflicted
+++ resolved
@@ -208,19 +208,11 @@
                 )
                 criteria = {
                     "schema_id": schema_id,
-<<<<<<< HEAD
-                    "schema_issuer_did": schema_info.schema_value.issuer_id,
-                    "schema_name": schema_info.schema_value.name,
-                    "schema_version": schema_info.schema_value.version,
-                    "cred_def_id": cred_def_id,
-                    "issuer_did": cred_def_info.credential_definition.issuer_id,
-=======
                     "schema_issuer_did": schema.schema_value.issuer_id,
                     "schema_name": schema.schema_value.name,
                     "schema_version": schema.schema_value.version,
                     "cred_def_id": cred_def_id,
                     "issuer_did": cred_def.credential_definition.issuer_id,
->>>>>>> 4c22b71c
                     f"attr::{name}::value": proof_value,
                 }
 
@@ -251,30 +243,18 @@
                 schema_id = proof["identifiers"][sub_proof_index]["schema_id"]
                 schema_info = await registry.get_schema(self.profile, schema_id)
                 cred_def_id = proof["identifiers"][sub_proof_index]["cred_def_id"]
-<<<<<<< HEAD
-                cred_def_info = await registry.get_credential_definition(
-=======
                 registry = self.profile.inject(AnonCredsRegistry)
                 schema = await registry.get_schema(self.profile, schema_id)
                 cred_def = await registry.get_credential_definition(
->>>>>>> 4c22b71c
                     self.profile, cred_def_id
                 )
                 criteria = {
                     "schema_id": schema_id,
-<<<<<<< HEAD
-                    "schema_issuer_did": schema_info.schema_value.issuer_id,
-                    "schema_name": schema_info.schema_value.name,
-                    "schema_version": schema_info.schema_value.version,
-                    "cred_def_id": cred_def_id,
-                    "issuer_did": cred_def_info.credential_definition.issuer_id,
-=======
                     "schema_issuer_did": schema.schema_value.issuer_id,
                     "schema_name": schema.schema_value.name,
                     "schema_version": schema.schema_value.version,
                     "cred_def_id": cred_def_id,
                     "issuer_did": cred_def.credential_definition.issuer_id,
->>>>>>> 4c22b71c
                     **{
                         f"attr::{name}::value": value
                         for name, value in proof_values.items()
@@ -331,30 +311,18 @@
                 schema_id = proof["identifiers"][sub_proof_index]["schema_id"]
                 schema_info = await registry.get_schema(self.profile, schema_id)
                 cred_def_id = proof["identifiers"][sub_proof_index]["cred_def_id"]
-<<<<<<< HEAD
-                cred_def_info = await registry.get_credential_definition(
-=======
                 registry = self.profile.inject(AnonCredsRegistry)
                 schema = await registry.get_schema(self.profile, schema_id)
                 cred_def = await registry.get_credential_definition(
->>>>>>> 4c22b71c
                     self.profile, cred_def_id
                 )
                 criteria = {
                     "schema_id": schema_id,
-<<<<<<< HEAD
-                    "schema_issuer_did": schema_info.schema_value.issuer_id,
-                    "schema_name": schema_info.schema_value.name,
-                    "schema_version": schema_info.schema_value.version,
-                    "cred_def_id": cred_def_id,
-                    "issuer_did": cred_def_info.credential_definition.issuer_id,
-=======
                     "schema_issuer_did": schema.schema_value.issuer_id,
                     "schema_name": schema.schema_value.name,
                     "schema_version": schema.schema_value.version,
                     "cred_def_id": cred_def_id,
                     "issuer_did": cred_def.credential_definition.issuer_id,
->>>>>>> 4c22b71c
                 }
 
                 if (
