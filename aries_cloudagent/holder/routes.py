--- conflicted
+++ resolved
@@ -119,11 +119,7 @@
         The credential response
 
     """
-<<<<<<< HEAD
-    context = request["context"]
-=======
-    context: AdminRequestContext = request["context"]
->>>>>>> 39066289
+    context: AdminRequestContext = request["context"]
 
     credential_id = request.match_info["credential_id"]
 
@@ -153,12 +149,8 @@
         The credential response
 
     """
-<<<<<<< HEAD
-    context = request["context"]
-=======
-    context: AdminRequestContext = request["context"]
-    session = await context.session()
->>>>>>> 39066289
+    context: AdminRequestContext = request["context"]
+    session = await context.session()
 
     credential_id = request.match_info["credential_id"]
     fro = request.query.get("from")
@@ -202,12 +194,8 @@
         The MIME types response
 
     """
-<<<<<<< HEAD
-    context = request["context"]
-=======
-    context: AdminRequestContext = request["context"]
-    session = await context.session()
->>>>>>> 39066289
+    context: AdminRequestContext = request["context"]
+    session = await context.session()
     credential_id = request.match_info["credential_id"]
     holder = session.inject(IndyHolder)
 
@@ -227,11 +215,7 @@
         The connection list response
 
     """
-<<<<<<< HEAD
-    context = request["context"]
-=======
-    context: AdminRequestContext = request["context"]
->>>>>>> 39066289
+    context: AdminRequestContext = request["context"]
 
     credential_id = request.match_info["credential_id"]
 
@@ -262,12 +246,8 @@
         The credential list response
 
     """
-<<<<<<< HEAD
-    context = request["context"]
-=======
-    context: AdminRequestContext = request["context"]
-    session = await context.session()
->>>>>>> 39066289
+    context: AdminRequestContext = request["context"]
+    session = await context.session()
 
     start = request.query.get("start")
     count = request.query.get("count")
