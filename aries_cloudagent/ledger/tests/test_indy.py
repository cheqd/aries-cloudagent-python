--- conflicted
+++ resolved
@@ -1152,15 +1152,11 @@
 
             mock_wallet.get_public_did = async_mock.CoroutineMock()
             mock_wallet.get_public_did.return_value = DIDInfo(
-<<<<<<< HEAD
-                did=self.test_did,
-                verkey=self.test_verkey,
+                did=TestIndySdkLedger.test_did,
+                verkey=TestIndySdkLedger.test_verkey,
                 metadata=None,
                 method=DIDMethod.SOV,
                 key_type=KeyType.ED25519,
-=======
-                TestIndySdkLedger.test_did, TestIndySdkLedger.test_verkey, None
->>>>>>> 46c22658
             )
             mock_did = mock_wallet.get_public_did.return_value
 
@@ -1320,15 +1316,11 @@
             async with ledger:
                 mock_wallet.get_public_did = async_mock.CoroutineMock()
                 mock_wallet.get_public_did.return_value = DIDInfo(
-<<<<<<< HEAD
-                    did=self.test_did,
-                    verkey=self.test_verkey,
+                    did=TestIndySdkLedger.test_did,
+                    verkey=TestIndySdkLedger.test_verkey,
                     metadata=None,
                     method=DIDMethod.SOV,
                     key_type=KeyType.ED25519,
-=======
-                    TestIndySdkLedger.test_did, TestIndySdkLedger.test_verkey, None
->>>>>>> 46c22658
                 )
                 mock_did = mock_wallet.get_public_did.return_value
 
@@ -1736,15 +1728,11 @@
 
             mock_wallet.get_public_did = async_mock.CoroutineMock()
             mock_wallet.get_public_did.return_value = DIDInfo(
-<<<<<<< HEAD
-                did=self.test_did,
-                verkey=self.test_verkey,
+                did=TestIndySdkLedger.test_did,
+                verkey=TestIndySdkLedger.test_verkey,
                 metadata=None,
                 method=DIDMethod.SOV,
                 key_type=KeyType.ED25519,
-=======
-                TestIndySdkLedger.test_did, TestIndySdkLedger.test_verkey, None
->>>>>>> 46c22658
             )
             mock_did = mock_wallet.get_public_did.return_value
 
@@ -1816,15 +1804,11 @@
         async with ledger:
             mock_wallet.get_public_did = async_mock.CoroutineMock()
             mock_wallet.get_public_did.return_value = DIDInfo(
-<<<<<<< HEAD
-                did=self.test_did,
-                verkey=self.test_verkey,
+                did=TestIndySdkLedger.test_did,
+                verkey=TestIndySdkLedger.test_verkey,
                 metadata=None,
                 method=DIDMethod.SOV,
                 key_type=KeyType.ED25519,
-=======
-                TestIndySdkLedger.test_did, TestIndySdkLedger.test_verkey, None
->>>>>>> 46c22658
             )
 
             with self.assertRaises(LedgerError):
