--- conflicted
+++ resolved
@@ -133,12 +133,7 @@
         data_key="@type",
         required=True,
         description="Signature type",
-<<<<<<< HEAD
-        example="did:sov:BzCbsNYhMrjHiqZDTUASHg;"
-        + "spec/signature/1.0/ed25519Sha512_single",
-=======
         example="did:sov:BzCbsNYhMrjHiqZDTUASHg;spec/signature/1.0/ed25519Sha512_single",
->>>>>>> ed5d064f
     )
     signature = fields.Str(
         required=True,
