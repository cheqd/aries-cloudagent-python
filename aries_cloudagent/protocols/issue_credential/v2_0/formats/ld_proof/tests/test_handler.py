--- conflicted
+++ resolved
@@ -350,7 +350,6 @@
         assert suite.key_pair.key_type == ED25519
         assert suite.key_pair.public_key_base58 == did_info.verkey
 
-<<<<<<< HEAD
         suite = await self.handler._get_suite(
             proof_type=Ed25519Signature2020.signature_type,
             verification_method="verification_method",
@@ -364,26 +363,6 @@
         assert suite.key_pair.key_type == ED25519
         assert suite.key_pair.public_key_base58 == did_info.verkey
 
-    async def test_get_verification_method(self):
-        assert (
-            self.handler._get_verification_method(TEST_DID_KEY)
-            == DIDKey.from_did(TEST_DID_KEY).key_id
-        )
-
-        assert (
-            self.handler._get_verification_method(TEST_DID_SOV)
-            == TEST_DID_SOV + "#key-1"
-        )
-
-        with self.assertRaises(V20CredFormatError) as context:
-            self.handler._get_verification_method("did:random:not-supported")
-
-        assert "Unable to get retrieve verification method for did" in str(
-            context.exception
-        )
-
-=======
->>>>>>> 94ca833a
     async def test_get_proof_purpose(self):
         purpose = self.handler._get_proof_purpose()
         assert type(purpose) == CredentialIssuancePurpose
