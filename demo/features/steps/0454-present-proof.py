from bdd_support.agent_backchannel_client import (
    agent_container_POST,
    aries_container_request_proof,
    aries_container_verify_proof,
    async_sleep,
    read_proof_req_data,
)
from behave import then, when

# This step is defined in another feature file
# Given "Acme" and "Bob" have an existing connection
# And "Bob" has an issued <Schema_name> credential <Credential_data> from <issuer>


@when(
    '"{verifier}" sends a request for proof presentation {request_for_proof} to "{prover}"'
)
def step_impl(context, verifier, request_for_proof, prover):
    agent = context.active_agents[verifier]

    proof_request_info = read_proof_req_data(request_for_proof)

    # replace any restrictions that need the cred def id...
    cred_def_id = context.cred_def_id
    cred_def_restrictions = [{"cred_def_id": cred_def_id}]

    if "cred_def_restriction" in proof_request_info["requested_attributes"]:
        proof_request_info["requested_attributes"]["cred_def_restriction"][
            "restrictions"
        ] = cred_def_restrictions

    if "cred_def_predicate" in proof_request_info["requested_predicates"]:
        proof_request_info["requested_predicates"]["cred_def_predicate"][
            "restrictions"
        ] = cred_def_restrictions

    proof_exchange = aries_container_request_proof(
        agent["agent"],
        proof_request_info,
<<<<<<< HEAD
        agent["agent"].wallet_type == "askar-anoncreds",
=======
        is_anoncreds=agent["agent"].wallet_type == "askar-anoncreds",
>>>>>>> 4559704d
    )

    context.proof_request = proof_request_info
    context.proof_exchange = proof_exchange


@when(
    '"{verifier}" sends a request with explicit revocation status for proof presentation {request_for_proof} to "{prover}"'
)
def step_impl(context, verifier, request_for_proof, prover):
    agent = context.active_agents[verifier]

    proof_request_info = read_proof_req_data(request_for_proof)

    proof_exchange = aries_container_request_proof(
        agent["agent"],
        proof_request_info,
        explicit_revoc_required=True,
        is_anoncreds=agent["agent"].wallet_type == "askar-anoncreds",
    )

    context.proof_request = proof_request_info
    context.proof_exchange = proof_exchange


@then('"{verifier}" has the proof verified')
def step_impl(context, verifier):
    agent = context.active_agents[verifier]

    proof_request = context.proof_request

    # check the received credential status (up to 10 seconds)
    for i in range(10):
        async_sleep(1.0)
        verified = aries_container_verify_proof(agent["agent"], proof_request)
        if verified is not None and verified.lower() == "true":
            return

    assert False


@then('"{verifier}" has the proof verification fail')
def step_impl(context, verifier):
    agent = context.active_agents[verifier]

    proof_request = context.proof_request

    # check the received credential status (up to 10 seconds)
    for i in range(10):
        async_sleep(1.0)
        verified = aries_container_verify_proof(agent["agent"], proof_request)
        if verified is not None and verified.lower() == "false":
            return

    assert False


@when(
    '"{verifier}" sends a request for json-ld proof presentation {request_for_proof} to "{prover}" with {sig_type}'
)
def step_impl(context, verifier, request_for_proof, prover, sig_type):
    agent = context.active_agents[verifier]
    prover_agent = context.active_agents[prover]

    proof_request_info = {
        "comment": "test proof request for json-ld",
        "connection_id": agent["agent"].agent.connection_id,
        "presentation_request": {
            "dif": {
                "options": {
                    "challenge": "3fa85f64-5717-4562-b3fc-2c963f66afa7",
                    "domain": "4jt78h47fh47",
                },
                "presentation_definition": {
                    "id": "32f54163-7166-48f1-93d8-ff217bdb0654",
                    "format": {"ldp_vp": {"proof_type": [sig_type]}},
                    "input_descriptors": [
                        {
                            "id": "citizenship_input_1",
                            "name": "EU Driver's License",
                            "schema": [
                                {
                                    "uri": "https://www.w3.org/2018/credentials#VerifiableCredential"
                                },
                                {"uri": "https://w3id.org/citizenship#PermanentResident"},
                            ],
                            "constraints": {
                                "limit_disclosure": "required",
                                "is_holder": [
                                    {
                                        "directive": "required",
                                        "field_id": [
                                            "1f44d55f-f161-4938-a659-f8026467f126"
                                        ],
                                    }
                                ],
                                "fields": [
                                    {
                                        "id": "1f44d55f-f161-4938-a659-f8026467f126",
                                        "path": ["$.credentialSubject.familyName"],
                                        "purpose": "The claim must be from one of the specified person",
                                        "filter": {"const": "SMITH"},
                                    },
                                    {
                                        "path": ["$.credentialSubject.givenName"],
                                        "purpose": "The claim must be from one of the specified person",
                                    },
                                ],
                            },
                        }
                    ],
                },
            }
        },
    }

    proof_exchange = agent_container_POST(
        agent["agent"],
        "/present-proof-2.0/send-request",
        proof_request_info,
    )

    context.proof_request = proof_request_info
    context.proof_exchange = proof_exchange


@then('"{verifier}" has the json-ld proof verified')
def step_impl(context, verifier):
    agent = context.active_agents[verifier]

    pass<|MERGE_RESOLUTION|>--- conflicted
+++ resolved
@@ -37,11 +37,7 @@
     proof_exchange = aries_container_request_proof(
         agent["agent"],
         proof_request_info,
-<<<<<<< HEAD
-        agent["agent"].wallet_type == "askar-anoncreds",
-=======
         is_anoncreds=agent["agent"].wallet_type == "askar-anoncreds",
->>>>>>> 4559704d
     )
 
     context.proof_request = proof_request_info
